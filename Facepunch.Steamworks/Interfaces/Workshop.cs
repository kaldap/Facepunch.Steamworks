﻿using System;
using System.Collections.Generic;
using Facepunch.Steamworks.Callbacks.Workshop;

namespace Facepunch.Steamworks
{
    public partial class Workshop : IDisposable
    {
        internal const ulong InvalidHandle = 0xffffffffffffffff;

<<<<<<< HEAD
        internal SteamNative.SteamUGC ugc;
=======
        internal ISteamUGC ugc;
        internal Friends friends;
>>>>>>> a92d6804
        internal BaseSteamworks steamworks;
        internal SteamNative.SteamRemoteStorage remoteStorage;

        internal event Action<ulong, Callbacks.Result> OnFileDownloaded;
        internal event Action<ulong> OnItemInstalled;

        internal Workshop( BaseSteamworks steamworks, SteamNative.SteamUGC ugc, SteamNative.SteamRemoteStorage remoteStorage )
        {
            this.ugc = ugc;
            this.steamworks = steamworks;
            this.remoteStorage = remoteStorage;

            steamworks.AddCallback<DownloadResult, DownloadResult.Small>( onDownloadResult, DownloadResult.CallbackId );
            steamworks.AddCallback<ItemInstalled, DownloadResult.Small>( onItemInstalled, ItemInstalled.CallbackId );
        }

        public void Dispose()
        {
            ugc = null;
            steamworks = null;
            remoteStorage = null;
            friends = null;

            OnFileDownloaded = null;
            OnItemInstalled = null;
        }

        private void onItemInstalled( ItemInstalled obj )
        {
            if ( OnItemInstalled != null )
                OnItemInstalled( obj.FileId );
        }

        private void onDownloadResult( DownloadResult obj )
        {
            if ( OnFileDownloaded != null )
                OnFileDownloaded( obj.FileId, obj.Result );
        }

        public Query CreateQuery()
        {
            return new Query()
            {
                AppId = steamworks.AppId,
                workshop = this,
                friends = friends
            };
        }

        public Editor CreateItem( ItemType type )
        {
            return new Editor() { workshop = this, Type = type };
        }

        public Editor EditItem( ulong itemId )
        {
            return new Editor() { workshop = this, Id = itemId };
        }

        public enum Order
        {
            RankedByVote = 0,
            RankedByPublicationDate = 1,
            AcceptedForGameRankedByAcceptanceDate = 2,
            RankedByTrend = 3,
            FavoritedByFriendsRankedByPublicationDate = 4,
            CreatedByFriendsRankedByPublicationDate = 5,
            RankedByNumTimesReported = 6,
            CreatedByFollowedUsersRankedByPublicationDate = 7,
            NotYetRated = 8,
            RankedByTotalVotesAsc = 9,
            RankedByVotesUp = 10,
            RankedByTextSearch = 11,
            RankedByTotalUniqueSubscriptions = 12,
        };

        public enum QueryType
        {
            /// <summary>
            /// Both MicrotransactionItems and subscriptionItems
            /// </summary>
            Items = 0,
            /// <summary>
            /// Workshop item that is meant to be voted on for the purpose of selling in-game
            /// </summary>
            MicrotransactionItems = 1,
            /// <summary>
            /// normal Workshop item that can be subscribed to
            /// </summary>
            subscriptionItems = 2,
            Collections = 3,
            Artwork = 4,
            Videos = 5,
            Screenshots = 6,
            AllGuides = 7,        // both web guides and integrated guides
            WebGuides = 8,
            IntegratedGuides = 9,
            UsableInGame = 10,        // ready-to-use items and integrated guides
            ControllerBindings = 11,
            GameManagedItems = 12,        // game managed items (not managed by users)
        };

        public enum ItemType
        {
            Community = 0,       // normal Workshop item that can be subscribed to
            Microtransaction = 1,        // Workshop item that is meant to be voted on for the purpose of selling in-game
            Collection = 2,      // a collection of Workshop or Greenlight items
            Art = 3,     // artwork
            Video = 4,       // external video
            Screenshot = 5,      // screenshot
            Game = 6,        // Greenlight game entry
            Software = 7,        // Greenlight software entry
            Concept = 8,     // Greenlight concept
            WebGuide = 9,        // Steam web guide
            IntegratedGuide = 10,        // application integrated guide
            Merch = 11,      // Workshop merchandise meant to be voted on for the purpose of being sold
            ControllerBinding = 12,      // Steam Controller bindings
            SteamworksAccessInvite = 13,     // internal
            SteamVideo = 14,     // Steam video
            GameManagedItem = 15,        // managed completely by the game, not the user, and not shown on the web
        };

        public enum UserQueryType : uint
        {
            Published = 0,
            VotedOn,
            VotedUp,
            VotedDown,
            WillVoteLater,
            Favorited,
            Subscribed,
            UsedOrPlayed,
            Followed,
        }


    }
}<|MERGE_RESOLUTION|>--- conflicted
+++ resolved
@@ -8,12 +8,8 @@
     {
         internal const ulong InvalidHandle = 0xffffffffffffffff;
 
-<<<<<<< HEAD
         internal SteamNative.SteamUGC ugc;
-=======
-        internal ISteamUGC ugc;
-        internal Friends friends;
->>>>>>> a92d6804
+        internal SteamNative.Friends friends;
         internal BaseSteamworks steamworks;
         internal SteamNative.SteamRemoteStorage remoteStorage;
 
