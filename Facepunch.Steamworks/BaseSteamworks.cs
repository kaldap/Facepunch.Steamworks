--- conflicted
+++ resolved
@@ -113,19 +113,10 @@
             while ( func() )
             {
                 Update();
-<<<<<<< HEAD
-
-                const int waitPeriodMillis = 1;
-#if NETCORE
-                System.Threading.Tasks.Task.Delay( waitPeriodMillis ).Wait();
-#else
-                System.Threading.Thread.Sleep( waitPeriodMillis );
-=======
 #if NET_CORE
                 System.Threading.Tasks.Task.Delay( sleepMs ).Wait();
 #else
                 System.Threading.Thread.Sleep( sleepMs );
->>>>>>> 7913ccd1
 #endif
             }
         }
