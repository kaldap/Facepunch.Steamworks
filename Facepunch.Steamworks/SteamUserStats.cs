--- conflicted
+++ resolved
@@ -77,7 +77,6 @@
 		}
 
 		/// <summary>
-<<<<<<< HEAD
 		/// Tries to get the number of players currently playing this game.
 		/// Or -1 if failed.
 		/// </summary>
@@ -89,7 +88,7 @@
 
 			return result.Value.CPlayers;
 		}
-=======
+		
 		/// Send the changed stats and achievements data to the server for permanent storage.
 		/// If this fails then nothing is sent to the server. It's advisable to keep trying until the call is successful.
 		/// This call can be rate limited. Call frequency should be on the order of minutes, rather than seconds.You should only be calling this during major state changes such as the end of a round, the map changing, or the user leaving a server. This call is required to display the achievement unlock notification dialog though, so if you have called SetAchievement then it's advisable to call this soon after that.
@@ -142,6 +141,5 @@
 			return new Leaderboard { Id = result.Value.SteamLeaderboard };
 		}
 
->>>>>>> 4625e22a
 	}
 }